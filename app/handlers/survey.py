--- conflicted
+++ resolved
@@ -93,13 +93,6 @@
             ))
         keyboard.adjust(1)
         
-<<<<<<< HEAD
-        survey_text = (
-            "📋 Давайте заполним анкету для подбора программы\n\n"
-            f"{question['text']}\n\n"
-            "Вопрос 1/5"
-        )
-=======
         question_text = question["text"].strip()
         sections = ["📋 **Анкета для подбора программы**"]
 
@@ -109,7 +102,6 @@
         sections.append("*Вопрос 1 из 5*")
 
         survey_text = "\n\n".join(sections)
->>>>>>> fbd16801
         
         await _render_survey_step(
             callback,
@@ -205,13 +197,6 @@
         ))
     keyboard.adjust(1)
     
-<<<<<<< HEAD
-    survey_text = (
-        f"{confirmation}\n\n"
-        f"{question['text']}\n\n"
-        f"Вопрос {question_num}/5"
-    )
-=======
     confirmation_text = confirmation.strip()
     question_text = question["text"].strip()
     sections = []
@@ -231,7 +216,6 @@
         sections.append(question_marker)
 
     survey_text = "\n\n".join(sections)
->>>>>>> fbd16801
     
     await _render_survey_step(
         callback,
